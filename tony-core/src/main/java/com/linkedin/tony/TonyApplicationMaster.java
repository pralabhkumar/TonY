/**
 * Copyright 2018 LinkedIn Corporation. All rights reserved. Licensed under the BSD-2 Clause license.
 * See LICENSE in the project root for license information.
 */
package com.linkedin.tony;

import com.fasterxml.jackson.databind.ObjectMapper;
import com.google.common.annotations.VisibleForTesting;
import com.google.common.base.Preconditions;
import com.linkedin.tony.rpc.ApplicationRpc;
import com.linkedin.tony.rpc.ApplicationRpcServer;
import com.linkedin.tony.rpc.TaskUrl;
import com.linkedin.tony.tensorflow.TensorFlowContainerRequest;
import com.linkedin.tony.tensorflow.TensorFlowSession;
import com.linkedin.tony.tensorflow.TensorFlowSession.TFTask;
import java.io.BufferedReader;
import java.io.File;
import java.io.FileReader;
import java.io.IOException;
import java.lang.reflect.Method;
import java.net.ServerSocket;
import java.nio.ByteBuffer;
import java.util.ArrayList;
import java.util.Arrays;
import java.util.Collections;
import java.util.HashMap;
import java.util.HashSet;
import java.util.Iterator;
import java.util.List;
import java.util.Map;
import java.util.Set;
import java.util.concurrent.ConcurrentHashMap;
import java.util.concurrent.atomic.AtomicInteger;
import java.util.stream.Collectors;
import org.apache.commons.cli.CommandLine;
import org.apache.commons.cli.GnuParser;
import org.apache.commons.cli.Options;
import org.apache.commons.cli.ParseException;
import org.apache.commons.logging.Log;
import org.apache.commons.logging.LogFactory;
import org.apache.hadoop.conf.Configuration;
import org.apache.hadoop.fs.Path;
import org.apache.hadoop.io.DataOutputBuffer;
import org.apache.hadoop.io.Text;
import org.apache.hadoop.security.Credentials;
import org.apache.hadoop.security.UserGroupInformation;
import org.apache.hadoop.security.token.Token;
import org.apache.hadoop.security.token.TokenIdentifier;
import org.apache.hadoop.yarn.api.ApplicationConstants;
import org.apache.hadoop.yarn.api.protocolrecords.RegisterApplicationMasterResponse;
import org.apache.hadoop.yarn.api.records.ApplicationAccessType;
import org.apache.hadoop.yarn.api.records.ApplicationAttemptId;
import org.apache.hadoop.yarn.api.records.Container;
import org.apache.hadoop.yarn.api.records.ContainerExitStatus;
import org.apache.hadoop.yarn.api.records.ContainerId;
import org.apache.hadoop.yarn.api.records.ContainerLaunchContext;
import org.apache.hadoop.yarn.api.records.ContainerStatus;
import org.apache.hadoop.yarn.api.records.FinalApplicationStatus;
import org.apache.hadoop.yarn.api.records.LocalResource;
import org.apache.hadoop.yarn.api.records.NodeReport;
import org.apache.hadoop.yarn.api.records.Priority;
import org.apache.hadoop.yarn.api.records.Resource;
import org.apache.hadoop.yarn.api.records.UpdatedContainer;
import org.apache.hadoop.yarn.client.api.AMRMClient;
import org.apache.hadoop.yarn.client.api.AMRMClient.ContainerRequest;
import org.apache.hadoop.yarn.client.api.YarnClient;
import org.apache.hadoop.yarn.client.api.async.AMRMClientAsync;
import org.apache.hadoop.yarn.client.api.async.NMClientAsync;
import org.apache.hadoop.yarn.client.api.async.impl.NMClientAsyncImpl;
import org.apache.hadoop.yarn.conf.YarnConfiguration;
import org.apache.hadoop.yarn.security.AMRMTokenIdentifier;
import org.apache.hadoop.yarn.security.client.ClientToAMTokenIdentifier;
import org.apache.hadoop.yarn.security.client.ClientToAMTokenSecretManager;
import org.apache.hadoop.yarn.util.AbstractLivelinessMonitor;
import py4j.GatewayServer;

import static com.linkedin.tony.Constants.*;


public class TonyApplicationMaster {
  private static final Log LOG = LogFactory.getLog(TonyApplicationMaster.class);

  private ApplicationAttemptId appAttemptID;
  private String appIdString;
  private String amHostPort;

  // Container info
  private long psMemory;
  private int psVCores;
  private long workerMemory;
  private int workerVCores;
  private int workerGPUs;
  private int taskRegistrationRetryCount;
  private int taskRegistrationTimeoutSec;
  private int amRetryCount;
  private long workerTimeout;
  private String hdfsClasspath;
  private String baseTaskCommand;
  private int numWorkers;
  private int numPs;
  private String pythonVenvZip;
  private int amPort;
  private ByteBuffer allTokens;
  private Map<String, LocalResource> localResources = new ConcurrentHashMap<>();
  private Configuration tonyConf = new Configuration();

  // The environment set up for the TaskExecutor
  private Map<String, String> containerEnv = new ConcurrentHashMap<>();

  // The environment passed from users to the training job. Note this is very different from the above.
  private Map<String, String> shellEnv = new HashMap<>();
  private Map<String, List<Container>> sessionContainersMap = new ConcurrentHashMap<>();
  private Map<TFTask, Boolean> containerStatusMap = new HashMap<>(); // ContainerId : if container completed

  // Node manager delegates
  private NMCallbackHandler containerListener;
  private NMClientAsync nmClientAsync;

  // Resource manager
  private AMRMClientAsync<ContainerRequest> amRMClient;

  // Job progress
  private AtomicInteger numCompletedWorkerTasks = new AtomicInteger();
  private long numTotalWorkerTasks = 1;

  private AtomicInteger numRequestedContainers = new AtomicInteger();
  private Map<String, List<ContainerRequest>> jobTypeToContainerRequestsMap = new HashMap<>();

  // allocationRequestIds are allocated to TF tasks sequentially. lastAllocationRequestId
  // tracks the latest allocationRequestId allocated.
  private long lastAllocationRequestId = 0;

  // TensorFlow session
  private TensorFlowSession session = new TensorFlowSession(); // Create a dummy session for single node training.
  private TensorFlowSession.Builder sessionBuilder;

  // Configuration
  private Configuration yarnConf;
  private Configuration hdfsConf;

  // Cluster spec
  private ApplicationRpcServer rpcServer;

  // Set to false when testing locally / running in insecure cluster
  private boolean secureMode;

  // Single node training
  private boolean singleNode;
  private boolean preprocessFinished = false;
  private int preprocessExitCode = 0;

  // Preprocessing job
  private boolean enablePreprocessing = false;

  // Lifecycle control
  private boolean shouldExit = false;

  // HeartBeat monitor
  private final AbstractLivelinessMonitor<TFTask> hbMonitor;
  private int hbInterval;
  private int maxConsecutiveHBMiss;
  private volatile boolean taskHasMissesHB = false;
  private Thread mainThread;

  // Failure conditions
  private boolean jobFailed;

  private TonyApplicationMaster() {
    hdfsConf = new Configuration();
    yarnConf = new Configuration();

    hbMonitor = new AbstractLivelinessMonitor<TFTask>("TF Task liveliness Monitor") {
      @Override
      protected void expire(TFTask task) {
        onTaskDeemedDead(task);
      }

      @Override
      protected void serviceStart() throws Exception {
        setMonitorInterval(hbInterval * 3);
        setExpireInterval(hbInterval * Math.max(3, maxConsecutiveHBMiss)); // Be at least == monitoring interval
        super.serviceStart();
      }
    };
  }

  /**
   * Parse command line options and initialize TonyApplicationMaster
   * @return whether the initialization is successful or not.
   */
  private boolean init(String[] args) {
    tonyConf.addResource(new Path(Constants.TONY_FINAL_XML));
    if (System.getenv(HDFS_SITE_CONF) != null) {
      hdfsConf.addResource(new Path(System.getenv(HADOOP_CONF_DIR) + File.separatorChar + CORE_SITE_CONF));
      yarnConf.addResource(new Path(System.getenv(HADOOP_CONF_DIR) + File.separatorChar + CORE_SITE_CONF));
      hdfsConf.addResource(new Path(System.getenv(HADOOP_CONF_DIR) + File.separatorChar + HDFS_SITE_CONF));
    }
    if (System.getenv(Constants.HDFS_CONF_PATH) != null) {
      hdfsConf.addResource(new Path(Constants.TF_ZIP_NAME +  File.separatorChar + System.getenv(Constants.HDFS_CONF_PATH)));
      containerEnv.put(Constants.HDFS_CONF_PATH, System.getenv(Constants.HDFS_CONF_PATH));
    }
    if (System.getenv(Constants.YARN_CONF_PATH) != null) {
      yarnConf.addResource(new Path(Constants.TF_ZIP_NAME + File.separatorChar + System.getenv(Constants.YARN_CONF_PATH)));
      containerEnv.put(Constants.YARN_CONF_PATH, System.getenv(Constants.YARN_CONF_PATH));
    }
    hbMonitor.init(tonyConf);

    Options opts = Utils.getCommonOptions();
    CommandLine cliParser;
    try {
      cliParser = new GnuParser().parse(opts, args);
    } catch (ParseException e) {
      LOG.error("Got exception while parsing options", e);
      return false;
    }
    Map<String, String> envs = System.getenv();
    String[] shellEnvs = cliParser.getOptionValues("shell_env");
    shellEnv = Utils.parseKeyValue(shellEnvs);
    String[] containerEnvs = cliParser.getOptionValues("container_env");
    containerEnv.putAll(Utils.parseKeyValue(containerEnvs));
    pythonVenvZip = cliParser.getOptionValue("python_venv");

    baseTaskCommand = buildBaseTaskCommand(
        pythonVenvZip,
        cliParser.getOptionValue("python_binary_path"),
        cliParser.getOptionValue("executes"),
        cliParser.getOptionValue("task_params"));

    String psMemoryString = tonyConf.get(TonyConfigurationKeys.PS_MEMORY,
        TonyConfigurationKeys.DEFAULT_PS_MEMORY);
    psMemory = Long.parseLong(Utils.parseMemoryString(psMemoryString));
    psVCores = tonyConf.getInt(TonyConfigurationKeys.PS_VCORES,
        TonyConfigurationKeys.DEFAULT_PS_VCORES);
    String workerMemoryString = tonyConf.get(TonyConfigurationKeys.WORKER_MEMORY,
        TonyConfigurationKeys.DEFAULT_WORKER_MEMORY);
    workerMemory = Long.parseLong(Utils.parseMemoryString(workerMemoryString));
    workerVCores = tonyConf.getInt(TonyConfigurationKeys.WORKER_VCORES,
        TonyConfigurationKeys.DEFAULT_WORKER_VCORES);
    workerGPUs = tonyConf.getInt(TonyConfigurationKeys.WORKER_GPUS,
        TonyConfigurationKeys.DEFAULT_WORKER_GPUS);
    workerTimeout = tonyConf.getInt(TonyConfigurationKeys.WORKER_TIMEOUT,
        TonyConfigurationKeys.DEFAULT_WORKER_TIMEOUT);
    hdfsClasspath = cliParser.getOptionValue("hdfs_classpath");
    numPs = tonyConf.getInt(TonyConfigurationKeys.PS_INSTANCES, TonyConfigurationKeys.DEFAULT_PS_INSTANCES);
    numWorkers = tonyConf.getInt(TonyConfigurationKeys.WORKER_INSTANCES, TonyConfigurationKeys.DEFAULT_WORKER_INSTANCES);
    taskRegistrationRetryCount = tonyConf.getInt(TonyConfigurationKeys.TASK_REGISTRATION_RETRY_COUNT,
        TonyConfigurationKeys.DEFAULT_TASK_REGISTRATION_RETRY_COUNT);
    taskRegistrationTimeoutSec = tonyConf.getInt(TonyConfigurationKeys.TASK_REGISTRATION_TIMEOUT_SEC,
        TonyConfigurationKeys.DEFAULT_TASK_REGISTRATION_TIMEOUT_SEC);
    amRetryCount = tonyConf.getInt(TonyConfigurationKeys.AM_RETRY_COUNT,
        TonyConfigurationKeys.DEFAULT_AM_RETRY_COUNT);
    singleNode = tonyConf.getBoolean(TonyConfigurationKeys.IS_SINGLE_NODE,
        TonyConfigurationKeys.DEFAULT_IS_SINGLE_NODE);
    secureMode = tonyConf.getBoolean(TonyConfigurationKeys.SECURITY_ENABLED,
        TonyConfigurationKeys.DEFAULT_SECURITY_ENABLED);
    enablePreprocessing = tonyConf.getBoolean(TonyConfigurationKeys.ENABLE_PREPROCESSING_JOB,
                                              TonyConfigurationKeys.DEFAULT_ENABLE_PREPROCESSING_JOB);
    ContainerId containerId = ContainerId.fromString(envs.get(ApplicationConstants.Environment.CONTAINER_ID.name()));
    appIdString = containerId.getApplicationAttemptId().getApplicationId().toString();
    hbInterval = tonyConf.getInt(TonyConfigurationKeys.TASK_HEARTBEAT_INTERVAL_MS,
        TonyConfigurationKeys.DEFAULT_TASK_HEARTBEAT_INTERVAL_MS);
    maxConsecutiveHBMiss = tonyConf.getInt(TonyConfigurationKeys.TASK_MAX_MISSED_HEARTBEATS,
        TonyConfigurationKeys.DEFAULT_TASK_MAX_MISSED_HEARTBEATS);
    return true;
  }

  @VisibleForTesting
  static String buildBaseTaskCommand(String pythonVenvZip, String pythonBinaryPath, String script,
      String taskParams) {
    String pythonInterpreter;
    if (pythonVenvZip == null || pythonBinaryPath.startsWith("/")) {
      pythonInterpreter = pythonBinaryPath;
    } else {
      // Note that we always extract the Python venv zip to a "venv" (Constants.PYTHON_VENV_DIR) directory.
      pythonInterpreter = Constants.PYTHON_VENV_DIR + File.separatorChar + pythonBinaryPath;
    }

    String baseTaskCommand = pythonInterpreter + " " + Constants.TF_ZIP_NAME + File.separatorChar + script;

    if (taskParams != null) {
      baseTaskCommand += " " + taskParams;
    }

    return baseTaskCommand;
  }

  private void buildTensorFlowSession() {
    String taskCommand = "'" + baseTaskCommand + "'";
    LOG.info("Final task command: " + taskCommand);

    /* The priority of PS and worker MUST be different.
     Otherwise the requests will overwrite each other on the RM
     scheduling side. See YARN-7631 for details.
     */
    TensorFlowSession.Builder builder = new TensorFlowSession.Builder()
        .setNumWorkers(numWorkers)
        .setNumPs(numPs)
        .setTaskCmd(taskCommand)
        .setVenv(pythonVenvZip)
        .setAMAddress(amHostPort)
        .setShellEnv(shellEnv)
        .setTaskExecutorJVMArgs(tonyConf.get(TonyConfigurationKeys.TASK_EXECUTOR_JVM_OPTS,
            TonyConfigurationKeys.DEFAULT_TASK_EXECUTOR_JVM_OPTS))
        .setPsContainerRequest(new TensorFlowContainerRequest("ps", psVCores, psMemory, 0, 1))
        .setWorkerContainerRequest(new TensorFlowContainerRequest("worker", workerVCores, workerMemory, workerGPUs, 0));
    sessionBuilder = builder;
    session = builder.build();
  }

  /**
   * Entry point of TonyApplicationMaster
   * The workflow of a training job in AM
   * prepare -> start -> failed    -> reset -> retry if amRetryCount > 0 otherwise fail the job.
   *                  -> succeeded -> stop -> job succeeded
   * @param args the args from user inputs
   */
  public static void main(String[] args) {
    boolean result = false;

    TonyApplicationMaster am = new TonyApplicationMaster();
    boolean sanityCheck = am.init(args);
    if (!sanityCheck) {
      System.exit(-1);
    }
    if (!am.prepare()) {
      System.exit(-1);
    }
    am.mainThread = Thread.currentThread();
    boolean exitOnError = false;
    do {
      // Crash AM on purpose during AM crash tests.
      String shouldCrash = System.getenv(Constants.TEST_AM_CRASH);
      if (shouldCrash != null && shouldCrash.equals("true")) {
        exitOnError = true;
        break;
      }

      try {
        am.start();
      } catch (Exception e) {
        LOG.error("Exception when we're starting TonyAM", e);
        System.exit(-1);
      }
      result = am.monitor();
      if (result || !am.jobFailed || am.amRetryCount == 0) {
        LOG.info("Result: " + result + ", job failed: " + am.jobFailed + ", retry count: " + am.amRetryCount);
        break;
      }
      // Prepare for retryCount.
      am.reset();
      LOG.info("Retrying, remaining retry count" + am.amRetryCount);
      am.amRetryCount -= 1;
    } while (!am.singleNode); // We don't retry on single node training.
    // Wait for the worker nodes to finish (The interval between registering the exit code to final exit)
    am.stop();
    am.printTaskUrls();
    if (exitOnError) {
      LOG.fatal("Error running TonyApplicationMaster !!");
      System.exit(-1);
    }

    if (result) {
      LOG.info("Application Master completed successfully. exiting");
      System.exit(0);
    } else {
      LOG.info("Application Master failed. exiting");
      System.exit(-1);
    }
  }

  /**
   * Prepare the application master. This part is shared across different retries.
   */
  private boolean prepare() {
    LOG.info("Preparing application master..");

    containerListener = createNMCallbackHandler();
    nmClientAsync = new NMClientAsyncImpl(containerListener);
    nmClientAsync.init(yarnConf);
    nmClientAsync.start();

    String hostname = Utils.getCurrentHostName();
    rpcServer = setupRPCService(hostname);

    // Init AMRMClient
    AMRMClientAsync.AbstractCallbackHandler allocListener = new RMCallbackHandler();
    amRMClient = AMRMClientAsync.createAMRMClientAsync(1000, allocListener);
    amRMClient.init(yarnConf);
    amRMClient.start();

    RegisterApplicationMasterResponse response;
    try {
      response = amRMClient.registerApplicationMaster(hostname, amPort, null);
      amHostPort = hostname + ":" + amPort;
      LOG.info("RPC server running at: " + amHostPort);
      if (secureMode) {
        ClientToAMTokenIdentifier identifier =
            new ClientToAMTokenIdentifier(appAttemptID, UserGroupInformation.getCurrentUser().getShortUserName());
        byte[] secret = response.getClientToAMTokenMasterKey().array();
        ClientToAMTokenSecretManager secretManager = new ClientToAMTokenSecretManager(appAttemptID, secret);
        Token<? extends TokenIdentifier> token = new Token<>(identifier, secretManager);
        token.setService(new Text(amHostPort));
        rpcServer.setSecretManager(secretManager);
        UserGroupInformation.getCurrentUser().addToken(token);
        setupContainerCredentials();
      }
    } catch (Exception e) {
      LOG.error("Exception while preparing AM", e);
      return false;
    }
    rpcServer.start();

    long maxMem = response.getMaximumResourceCapability().getMemorySize();
    int maxVCores = response.getMaximumResourceCapability().getVirtualCores();
    if (psMemory > maxMem) {
      psMemory = maxMem;
    }
    if (psVCores > maxVCores) {
      psVCores = maxVCores;
    }
    if (workerMemory > maxMem) {
      workerMemory = maxMem;
    }
    if (workerVCores > maxVCores) {
      workerVCores = maxVCores;
    }

    hbMonitor.start();
    return true;
  }

  /**
   * This method start the training job. It also does the training preprocessing in this function as well
   * preprocessing job is used to abstract out common computation in each worker to a single place, however,
   * we do plan to move the preprocessing job to a worker node in the future to reduce the complexity of AM.
   * @throws IOException exception during HDFS file operations.
   * @throws InterruptedException during Thread.sleep.
   */
  private void start() throws Exception {

    int exitCode = 0;

    // Perform the preprocess job.
    if (enablePreprocessing || singleNode) {
       exitCode = doPreprocessingJob();
    }

    // Early exit for single node training.
    if (singleNode) {
      if (exitCode != 0) {
        LOG.info("Single node job exits with " + exitCode + ", exiting.");
        session.setFinalStatus(FinalApplicationStatus.FAILED, "Single node training failed..");
      } else {
        LOG.info("Single node job exits with " + exitCode + ", exiting.");
        session.setFinalStatus(FinalApplicationStatus.SUCCEEDED, "Single node job succeeded.");
      }
      return;
    }

    if (exitCode != 0) {
      return;
    }

    buildTensorFlowSession();
    scheduleTasks();
  }

  private void scheduleTasks() {
    session.setResources(yarnConf, hdfsConf, localResources, containerEnv, hdfsClasspath);
    List<TensorFlowContainerRequest> requests = session.getContainersRequests();
    numTotalWorkerTasks = requests.stream().filter(request -> request.getJobName().equals("worker")).count();
    for (TensorFlowContainerRequest request : requests) {
      scheduleTask(request);
    }
    numRequestedContainers.set(requests.size());
  }

  private void scheduleTask(TensorFlowContainerRequest request) {
    AMRMClient.ContainerRequest containerAsk = setupContainerRequestForRM(request);
    if (!jobTypeToContainerRequestsMap.containsKey(request.getJobName())) {
      jobTypeToContainerRequestsMap.put(request.getJobName(), new ArrayList<>());
    }
    jobTypeToContainerRequestsMap.get(request.getJobName()).add(containerAsk);
    amRMClient.addContainerRequest(containerAsk);
  }

  // Reset state to prepare for retryCount.
  private void reset() {
    List<Container> containers = sessionContainersMap.get(String.valueOf(session.sessionId));
    for (Container container : containers) {
      nmClientAsync.stopContainerAsync(container.getId(), container.getNodeId());
      LOG.info("Stop a task in container: containerId = " + container.getId() + ", containerNode = "
               + container.getNodeId().getHost());
    }

    // Reset session and counters.
    session = sessionBuilder.build();

    numCompletedWorkerTasks.set(0);
    numRequestedContainers.set(0);
    jobFailed = false;
    rpcServer.reset();
    session.sessionId += 1;
  }

  /**
   * Monitor the TensorFlow training job.
   * @return if the tensorflow job finishes successfully.
   */
  private boolean monitor() {
    long start = System.currentTimeMillis();

    int attempt = 0;
    containerEnv.put(Constants.ATTEMPT_NUMBER, String.valueOf(attempt));
    while (true) {
      if (preprocessExitCode != 0) {
        LOG.info("Preprocess failed with exit code: " + preprocessExitCode);
        return false;
      }
      if (singleNode && preprocessFinished) {
        LOG.info("Single node training finished with exit code: " + preprocessExitCode);
        return preprocessExitCode == 0;
      }

      if (numCompletedWorkerTasks.get() == numTotalWorkerTasks) {
        LOG.info("Completed jobs: " + numCompletedWorkerTasks.get() + " total jobs: " + numTotalWorkerTasks);
        break;
      }
      List<Container> containers = sessionContainersMap.get(String.valueOf(session.sessionId));
      if (containers != null) {
        int completedContainers = containers.stream()
            .filter(container -> session.getTask(container.getId()).getJobName().contains("worker"))
            .map(container -> containerStatusMap.containsKey(session.getTask(container.getId()))
                 && containerStatusMap.get(session.getTask(container.getId())) ? 1 : 0)
            .reduce(Integer::sum)
            .orElse(0);
        if (completedContainers == numTotalWorkerTasks) {
          LOG.info("All " + numTotalWorkerTasks + " worker tasks have completed.");
          break;
        }
      }
      LOG.info("Completed worker tasks: " + numCompletedWorkerTasks.get()
               + ", total worker tasks: " + numTotalWorkerTasks);

      Set<TFTask> unregisteredTasks = getUnregisteredTasks();
      int numUnregistered = unregisteredTasks.size();
      int secondsElapsed = (int) (System.currentTimeMillis() - start) / 1000;
      if (numUnregistered > 0 && secondsElapsed >= taskRegistrationTimeoutSec) {
        if (attempt < taskRegistrationRetryCount) {
          attempt++;
          containerEnv.put(Constants.ATTEMPT_NUMBER, String.valueOf(attempt));
          LOG.info(numUnregistered + " tasks still unregistered after " + secondsElapsed + " seconds. Going to "
              + "reschedule them. Starting retry attempt " + attempt);
          rescheduleTasks(unregisteredTasks);
          start = System.currentTimeMillis();
        } else {
          LOG.error(numUnregistered + " out of " + numRequestedContainers.get() + " tasks have not registered after "
              + (attempt + 1) + " attempts. Failing this job.");
          break;
        }
      }
      if (this.taskHasMissesHB) {
        break;
      }
      try {
        Thread.sleep(5000);
      } catch (InterruptedException e) {
        LOG.error("Thread interrupted", e);
      }
    }
    if (this.taskHasMissesHB) {
      session.setFinalStatus(FinalApplicationStatus.FAILED,
          "Application failed due to missed heartbeats");
    } else {
      session.updateSessionStatus();
    }

    LOG.info("Total completed worker tasks: " + numCompletedWorkerTasks.get()
        + ", total worker tasks: " + numTotalWorkerTasks);
    boolean success = true;
    FinalApplicationStatus status = session.getFinalStatus();
    String appMessage = session.getFinalMessage();
    if (status != FinalApplicationStatus.SUCCEEDED) {
      LOG.info("TensorFlow session failed: " + appMessage);
      success = false;
    }
    return success;
  }

  /**
   * Returns the tasks whose containers have launched but not called {@link ApplicationRpc#registerWorkerSpec} yet.
   */
  private Set<TFTask> getUnregisteredTasks() {
    return session.getTFTasks().values().stream().flatMap(Arrays::stream)
        .filter(task -> task != null && task.getHost() == null)
        .collect(Collectors.toSet());
  }

  private void rescheduleTasks(Set<TFTask> tasks) {
    removeAllContainerRequests();

    tasks.forEach(task -> {
      LOG.info("Task " + task.getJobName() + " " + task.getJobIndex() + " in " + task.getContainer().getId().toString()
          + " has not registered after " + taskRegistrationTimeoutSec + " seconds. Going to release the container and "
          + "request a new one.");

      // Remove container from containerStatusMap
      containerStatusMap.remove(task);

      // Release container
      amRMClient.releaseAssignedContainer(task.getContainer().getId());

      // Null out task in TFTasks map
      session.getTFTasks().get(task.getJobName())[Integer.valueOf(task.getJobIndex())] = null;

      // Make new container request
      scheduleTask(session.createContainerRequestForType(task.getJobName()));
    });
  }

  private void removeAllContainerRequests() {
    for (String jobType : jobTypeToContainerRequestsMap.keySet()) {
      List<ContainerRequest> containerRequests = jobTypeToContainerRequestsMap.get(jobType);
      containerRequests.forEach(request -> amRMClient.removeContainerRequest(request));
      jobTypeToContainerRequestsMap.put(jobType, new ArrayList<>());
    }
  }

  private void stop() {
    FinalApplicationStatus status = session.getFinalStatus();
    String appMessage = session.getFinalMessage();
    try {
      amRMClient.unregisterApplicationMaster(status, appMessage, null);
    } catch (Exception ex) {
      LOG.error("Failed to unregister application", ex);
    }
    nmClientAsync.stop();
    amRMClient.waitForServiceToStop(5000);
    amRMClient.stop();
    // Poll until TonyClient signals we should exit
    boolean result = Utils.poll(() -> shouldExit, 1, 30);
    if (!result) {
      LOG.warn("TonyClient didn't signal Tony AM to stop.");
    }
  }

  // Run the preprocessing job and set up the common env variables for worker jobs.
  private int doPreprocessingJob() throws Exception {
    ServerSocket gatewayServerSocket = new ServerSocket(0);
    int gatewayServerPort = gatewayServerSocket.getLocalPort();
    // Set up py4j
    GatewayServer pyServer = new GatewayServer(this, gatewayServerPort);
    gatewayServerSocket.close();
    pyServer.start();

    HashMap<String, String> extraEnv = new HashMap<>(shellEnv);
    if (singleNode) {
      ServerSocket tbSocket = new ServerSocket(0);
      int tbPort = tbSocket.getLocalPort();
      extraEnv.put(Constants.TB_PORT, String.valueOf(tbPort));
      String tbUrl = Utils.getCurrentHostName() + ":" + tbPort;
      LOG.info("Registering tensorboard url for single node training: " + tbUrl);
      registerTensorBoardUrlToRM(tbUrl);
      tbSocket.close();
    }
    LOG.info("Start python preprocessing");
    if (pythonVenvZip != null) {
      LOG.info("Unpacking python venv: " + pythonVenvZip);
      Utils.unzipArchive(Constants.TF_ZIP_NAME
                         + File.separatorChar
                         + pythonVenvZip, Constants.PYTHON_VENV_DIR);
    } else {
      LOG.warn("No Python virtual environment uploaded, using python_binary_path directly.");
    }

    extraEnv.put(Constants.PREPROCESSING_JOB, "true");
    extraEnv.put(Constants.PY4JGATEWAY, String.valueOf(gatewayServerPort));
    String taskCommand = baseTaskCommand;
    LOG.info("Executing command: " + taskCommand);
    int exitCode = Utils.executeShell(taskCommand, workerTimeout, extraEnv);

    preprocessExitCode = exitCode;
    preprocessFinished = true;

    // Short circuit if preprocessing job fails.
    if (exitCode != 0) {
      LOG.error("Preprocess job exits with " + exitCode + ", exiting.");
      session.setFinalStatus(FinalApplicationStatus.FAILED, "Preprocessing job failed.");
      return exitCode;
    }
    try (BufferedReader reader = new BufferedReader(new FileReader(
        System.getProperty(YarnConfiguration.YARN_APP_CONTAINER_LOG_DIR)
        + File.separatorChar + Constants.AM_STDOUT_FILENAME))) {
      String line;
      while ((line = reader.readLine()) != null) {
        if (line.contains("Model parameters: ")) {
          String params = line.substring(line.indexOf("Model parameters: ") + "Model parameters: ".length());
          // Add serialized params to env
          containerEnv.put(Constants.TASK_PARAM_KEY, params);
          break;
        }
      }
    }
    return exitCode;
  }

  private void printTaskUrls() {
    if (session != null) {
      session.getTFTasks()
          .values()
          .stream()
          .flatMap(Arrays::stream)
          .forEach(task -> Utils.printTaskUrl(task.getTaskUrl(), LOG));
    }
  }

  private ApplicationRpcServer setupRPCService(String hostname) {
    ApplicationRpcServer rpcServer = new ApplicationRpcServer(hostname, new RpcForClient(), yarnConf);
    amPort = rpcServer.getRpcPort();
    return rpcServer;
  }

  private final class RpcForClient implements ApplicationRpc {
    private static final long REGISTRATION_STATUS_INTERVAL_MS = 15 * 1000;

    private Set<String> registeredTasks = new HashSet<>();
    private long lastRegisterWorkerTime = System.currentTimeMillis();

    @Override
    public void reset() {
      registeredTasks =  new HashSet<>();
    }

    @Override
    public Set<TaskUrl> getTaskUrls() {
      if (session != null && session.allTasksScheduled()) {
        return session.getTFTasks().values().stream()
            .flatMap(tasks -> Arrays.stream(tasks).map(TFTask::getTaskUrl))
            .collect(Collectors.toSet());
      }

      return Collections.emptySet();
    }

    @Override
    public String getClusterSpec() throws IOException {
      ObjectMapper objectMapper = new ObjectMapper();
      return objectMapper.writeValueAsString(session.getClusterSpec());
    }

    @Override
    public void taskExecutorHeartbeat(String taskId) {
      TFTask task = session.getTask(taskId);
      if (task != null) {
        LOG.debug("[" + taskId + "] Received HB Ping !!");
        hbMonitor.receivedPing(task);
      } else {
        LOG.warn("[" + taskId + "] Not registered for heartbeat monitoring !!");
      }
    }

    @Override
    public String registerWorkerSpec(String taskId, String spec) throws IOException {
      TFTask task = session.getTask(taskId);
      if (task.getHost() == null) {
        LOG.info("Received cluster spec registration request from task " + taskId + " with spec: " + spec);
        task.setHostPort(spec);
        registeredTasks.add(taskId);
        // HB Registration should happen only after worker registration..
        // The Task registration timeout will take care of rescheduling the task
        // on another node..
        LOG.info("[" + taskId + "] Received Registration for HB !!");
        hbMonitor.register(task);
      }

      // Return null until all tasks have registered
      if (registeredTasks.size() == numRequestedContainers.get()) {
        LOG.info("All " + numRequestedContainers.get() + " tasks registered.");
        return getClusterSpec();
      } else {
        // Periodically print a list of all tasks we are still awaiting registration from.
        if (System.currentTimeMillis() - lastRegisterWorkerTime > REGISTRATION_STATUS_INTERVAL_MS) {
          Set<TFTask> unregisteredTasks = getUnregisteredTasks();
          LOG.info(String.format("Received registrations from %d tasks, awaiting registration from %d tasks.",
              registeredTasks.size(), numRequestedContainers.get() - registeredTasks.size()));
          unregisteredTasks.forEach(t -> LOG.info(
                  String.format("Awaiting registration from task %s %s in %s on host %s",
                      t.getJobName(), t.getJobIndex(),
                      (t.getContainer() != null ? t.getContainer().getId().toString() : "none"),
                      (t.getContainer() != null ? t.getContainer().getNodeId().getHost() : "none")))
          );
          lastRegisterWorkerTime = System.currentTimeMillis();
        }
        return null;
      }
    }

    @Override
    public String registerExecutionResult(int exitCode, String jobName, String jobIndex, String sessionId) {
      LOG.info("Received result registration request with exit code " + exitCode + " from " + jobName + " " + jobIndex);
      // Ignore past sessions.
      if (!sessionId.equals(String.valueOf(session.sessionId))) {
        LOG.info("Ignore past sessions.");
        return "EXPIRED_SESSION";
      }
      // Source of truth for task result.
      session.onTaskCompleted(jobName, jobIndex, exitCode);
      if (exitCode != 0) {
        jobFailed = true;
      }

      if (jobName.equals(Constants.WORKER_JOB_NAME)) {
        numCompletedWorkerTasks.incrementAndGet();
      }
      return "RECEIVED";
    }

    @Override
    public String registerTensorBoardUrl(String spec) throws Exception {
      LOG.info("Got request to update TensorBoard URL: " + spec);
      return registerTensorBoardUrlToRM(spec);
    }

    @Override
    public void finishApplication() {
      LOG.info("Client signals AM to finish application.");
      shouldExit = true;
    }
  }

  private String registerTensorBoardUrlToRM(String spec) throws Exception {
    if (spec != null && appIdString != null) {
      try {
        // Post YARN-7974 or Hadoop 3.1.2 release
        // amRMClient.updateTrackingUrl(spec);
<<<<<<< HEAD
      } catch (NoSuchMethodError nsme) {
        // Pre YARN-7974
        YarnClient yarnClient = YarnClient.createYarnClient();
        yarnClient.init(yarnConf);
        if (secureMode) {
          String fileLocation = System.getenv(UserGroupInformation.HADOOP_TOKEN_FILE_LOCATION);
          Credentials cred = Credentials.readTokenStorageFile(new File(fileLocation), yarnConf);
          for (Token<? extends TokenIdentifier> token : cred.getAllTokens()) {
            UserGroupInformation.getCurrentUser().addToken(token);
          }
          for (Token token : UserGroupInformation.getCurrentUser().getTokens()) {
            LOG.info("Current user's token : " + token);
          }
        }
        yarnClient.start();
        //noinspection JavaReflectionMemberAccess
        Method method = YarnClient.class.getMethod("updateTrackingURL", String.class, String.class);
        method.invoke(yarnClient, appIdString, spec);
=======
        Method method = AMRMClientAsync.class.getMethod("updateTrackingUrl", String.class);
        method.invoke(amRMClient, spec);
      } catch (NoSuchMethodException nsme) {
        LOG.warn("This Hadoop version doesn't have the YARN-7974 patch, TonY won't register TensorBoard URL with"
                 + "application's tracking URL");
>>>>>>> 06318592
      }
      return "SUCCEEDED";
    } else {
      return "FAILED";
    }
  }

  // Set up credentials for the containers.
  private void setupContainerCredentials() throws IOException {
    Credentials credentials = UserGroupInformation.getCurrentUser().getCredentials();
    DataOutputBuffer dob = new DataOutputBuffer();
    credentials.writeTokenStorageToStream(dob);
    Iterator<Token<?>> iter = credentials.getAllTokens().iterator();
    while (iter.hasNext()) {
      Token<?> token = iter.next();
      LOG.info(token);
      if (token.getKind().equals(AMRMTokenIdentifier.KIND_NAME)) {
        iter.remove();
      }
    }
    allTokens = ByteBuffer.wrap(dob.getData(), 0, dob.getLength());
    String submitterUserName = System.getenv(ApplicationConstants.Environment.USER.name());
    UserGroupInformation submitterUgi = UserGroupInformation.createRemoteUser(submitterUserName);
    submitterUgi.addCredentials(credentials);
  }

  private AMRMClient.ContainerRequest setupContainerRequestForRM(TensorFlowContainerRequest request) {
    Priority priority = Priority.newInstance(request.getPriority());
    Resource capability = Resource.newInstance(request.getMemory(), request.getVirtualCores());
    Utils.setCapabilityGPU(capability, request.getGPU());
    session.addAllocationId(request.getJobName(), lastAllocationRequestId);
    AMRMClient.ContainerRequest containerRequest = new AMRMClient.ContainerRequest(capability, null, null, priority,
        lastAllocationRequestId++);
    LOG.info("Requested container ask: " + containerRequest.toString());
    return containerRequest;
  }

  private NMCallbackHandler createNMCallbackHandler() {
    return new NMCallbackHandler();
  }

  /**
   * Node manager call back handler
   */
  static class NMCallbackHandler extends NMClientAsync.AbstractCallbackHandler {
    @Override
    public void onContainerStopped(ContainerId containerId) {
      LOG.info("Succeeded to stop container " + containerId);
    }

    @Override
    public void onContainerStatusReceived(ContainerId containerId, ContainerStatus containerStatus) {
      LOG.info("Container Status: id =" + containerId + ", status =" + containerStatus);
    }

    @Override
    public void onContainerStarted(ContainerId containerId, Map<String, ByteBuffer> allServiceResponse) {
      LOG.info("Successfully started container " + containerId);
    }

    @Override
    public void onStartContainerError(ContainerId containerId, Throwable t) {
      LOG.error("Failed to start container " + containerId);
    }

    @Override
    public void onGetContainerStatusError(ContainerId containerId, Throwable t) {
      LOG.error("Failed to query the status of container " + containerId);
    }

    @Override
    public void onStopContainerError(ContainerId containerId, Throwable t) {
      LOG.error("Failed to stop container " + containerId);
    }

    @Override
    public void onContainerResourceIncreased(ContainerId containerId, Resource resource) { }

    @Override
    public void onContainerResourceUpdated(ContainerId containerId, Resource resource) { }

    @Override
    public void onIncreaseContainerResourceError(ContainerId containerId, Throwable t) { }

    @Override
    public void onUpdateContainerResourceError(ContainerId containerId, Throwable t) { }

  }

  private class RMCallbackHandler extends AMRMClientAsync.AbstractCallbackHandler {
    @Override
    public void onContainersCompleted(List<ContainerStatus> completedContainers) {
      LOG.info("Completed containers: " + completedContainers.size());
      for (ContainerStatus containerStatus : completedContainers) {
        int exitStatus = containerStatus.getExitStatus();
        LOG.info("ContainerID = " + containerStatus.getContainerId()
            + ", state = " + containerStatus.getState()
            + ", exitStatus = " + exitStatus);
        String diagnostics = containerStatus.getDiagnostics();
        if (ContainerExitStatus.SUCCESS != containerStatus.getExitStatus()) {
          LOG.error(diagnostics);
        } else {
          LOG.info(diagnostics);
        }
        TFTask task = session.getTask(containerStatus.getContainerId());
        if (task != null) {
          // Unregister task after completion..
          // Since in the case of asynchronous exec, containers might
          // end at different times..
          LOG.info("Unregister task [" + task.getId() + "] from Heartbeat monitor..");
          hbMonitor.unregister(task);
          if (containerStatusMap.containsKey(task)) {
            containerStatusMap.put(task, true);
            if (exitStatus != 0) {
              LOG.info("Container failed, id = " + containerStatus.getContainerId());
            } else {
              LOG.info("Container succeeded, id = " + containerStatus.getContainerId());
            }
          } else {
            LOG.info(
                "Ignoring completion of container with id " + containerStatus.getContainerId().toString() + " (exit "
                    + "status = " + exitStatus + ") as it was not present in the container status map. This means the "
                    + "container was probably released and a new container requested.");
          }
        } else {
          LOG.warn("No task found for container : [" + containerStatus.getContainerId() + "]!");
        }
      }
    }

    @Override
    public void onContainersAllocated(List<Container> containers) {
      LOG.info("Allocated: " + containers.size() + " containers.");
      for (Container container : containers) {
        LOG.info("Launching a task in container"
            + ", containerId = " + container.getId()
            + ", containerNode = " + container.getNodeId().getHost() + ":" + container.getNodeId().getPort()
            + ", resourceRequest = " + container.getResource());
        new ContainerLauncher(container, containerListener).run();
      }
    }

    @Override
    public void onContainersUpdated(List<UpdatedContainer> containers) {
    }

    @Override
    public void onShutdownRequest() { }

    @Override
    public void onNodesUpdated(List<NodeReport> list) {
    }

    @Override
    public float getProgress() {
      return (float) numCompletedWorkerTasks.get() / numTotalWorkerTasks;
    }

    @Override
    public void onError(Throwable throwable) {
      LOG.info("Error " + throwable);
      amRMClient.stop();
    }
  }

  /**
   * The command to prepare inside containers.
   */
  private class ContainerLauncher implements Runnable {
    Container container;
    NMCallbackHandler containerListener;

    ContainerLauncher(Container container, NMCallbackHandler containerListener) {
      this.container = container;
      this.containerListener = containerListener;
    }

    /**
     * Set up container's launch command and start the container.
     */
    public void run() {
      // Specify session id in the env to distinguish between different sessions.
      containerEnv.put(Constants.SESSION_ID, String.valueOf(session.sessionId));
      Map<String, String> containerShellEnv = new ConcurrentHashMap<>(containerEnv);

      TFTask task = session.getMatchingTask(container.getAllocationRequestId());

      Preconditions.checkNotNull(task, "Task was null! Nothing to schedule.");
      task.addContainer(container);
      LOG.info("Setting Container [" + container.getId() + "] for task [" + task.getId() + "]..");

      // Add additional environment vars.
      containerShellEnv.put(Constants.JOB_NAME, task.getJobName());
      containerShellEnv.put(Constants.TASK_INDEX, task.getJobIndex());
      containerShellEnv.put(Constants.TASK_NUM, String.valueOf(numTotalWorkerTasks));

      List<String> commands = new ArrayList<>();

      List<CharSequence> arguments = new ArrayList<>(5);
      arguments.add(session.getTaskCommand());
      arguments.add("1>" + ApplicationConstants.LOG_DIR_EXPANSION_VAR + "/stdout");
      arguments.add("2>" + ApplicationConstants.LOG_DIR_EXPANSION_VAR + "/stderr");
      StringBuilder command = new StringBuilder();
      for (CharSequence str : arguments) {
        command.append(str).append(" ");
      }
      commands.add(command.toString());

      LOG.info("Constructed command: " + commands);
      LOG.info("Container environment: " + containerShellEnv);


      // Set logs to be readable by everyone.
      Map<ApplicationAccessType, String> acls = new HashMap<>(2);
      acls.put(ApplicationAccessType.VIEW_APP, "*");
      acls.put(ApplicationAccessType.MODIFY_APP, " ");

      ByteBuffer tokens = null;
      if (secureMode) {
        tokens = allTokens.duplicate();
      }
      ContainerLaunchContext ctx = ContainerLaunchContext.newInstance(new ConcurrentHashMap<>(localResources),
                                                                      containerShellEnv, commands, null, tokens, acls);

      String sessionId = String.valueOf(session.sessionId);
      sessionContainersMap.computeIfAbsent(sessionId, key ->
          Collections.synchronizedList(new ArrayList<>())
      ).add(container);
      containerStatusMap.put(session.getTask(container.getId()), false);

      Utils.printTaskUrl(task.getTaskUrl(), LOG);
      nmClientAsync.startContainerAsync(container, ctx);
    }
  }

  private void onTaskDeemedDead(TFTask task) {
    LOG.info("Task with id [" + task.getId() + "] has missed"
        + " [" + maxConsecutiveHBMiss + "] heartbeats.. Ending application !!");
    // TODO: figure out what is the right thing to do here..
    // TODO: For the time being, we just kill the job..
    LOG.error("Task with id [" + task.getId() + "] deemed dead!!");
    taskHasMissesHB = true;
    mainThread.interrupt();
  }
}<|MERGE_RESOLUTION|>--- conflicted
+++ resolved
@@ -833,32 +833,11 @@
       try {
         // Post YARN-7974 or Hadoop 3.1.2 release
         // amRMClient.updateTrackingUrl(spec);
-<<<<<<< HEAD
-      } catch (NoSuchMethodError nsme) {
-        // Pre YARN-7974
-        YarnClient yarnClient = YarnClient.createYarnClient();
-        yarnClient.init(yarnConf);
-        if (secureMode) {
-          String fileLocation = System.getenv(UserGroupInformation.HADOOP_TOKEN_FILE_LOCATION);
-          Credentials cred = Credentials.readTokenStorageFile(new File(fileLocation), yarnConf);
-          for (Token<? extends TokenIdentifier> token : cred.getAllTokens()) {
-            UserGroupInformation.getCurrentUser().addToken(token);
-          }
-          for (Token token : UserGroupInformation.getCurrentUser().getTokens()) {
-            LOG.info("Current user's token : " + token);
-          }
-        }
-        yarnClient.start();
-        //noinspection JavaReflectionMemberAccess
-        Method method = YarnClient.class.getMethod("updateTrackingURL", String.class, String.class);
-        method.invoke(yarnClient, appIdString, spec);
-=======
         Method method = AMRMClientAsync.class.getMethod("updateTrackingUrl", String.class);
         method.invoke(amRMClient, spec);
       } catch (NoSuchMethodException nsme) {
         LOG.warn("This Hadoop version doesn't have the YARN-7974 patch, TonY won't register TensorBoard URL with"
                  + "application's tracking URL");
->>>>>>> 06318592
       }
       return "SUCCEEDED";
     } else {
